--- conflicted
+++ resolved
@@ -13,11 +13,8 @@
         download_root: str = None,
         language: str = "en",
         device: str = "auto",
-<<<<<<< HEAD
         compute_type: str = "int8",
-=======
         prompt: str = None,
->>>>>>> 6d88029f
     ) -> None:
         self.MODEL_PATH = model_path
         self.LANG = language
@@ -30,20 +27,11 @@
         )
 
     def transcribe_np(self, audio: np.ndarray) -> str:
-<<<<<<< HEAD
-        segments, info = self.model.transcribe(
-            audio,
-            beam_size=5 if self.BEAM_SEARCH else 1,
-            language=self.LANG if self.LANG else None,
-            condition_on_previous_text=False,
-        )
-
-=======
-        if self.prompt is not None:
+        if self.prompt:
             segments, info = self.model.transcribe(
                 audio,
                 beam_size=5 if self.BEAM_SEARCH else 1,
-                language=self.LANG,
+                language=self.LANG if self.LANG else None,
                 condition_on_previous_text=False,
                 prompt=self.prompt
             )
@@ -51,10 +39,9 @@
             segments, info = self.model.transcribe(
                 audio,
                 beam_size=5 if self.BEAM_SEARCH else 1,
-                language=self.LANG,
+                language=self.LANG if self.LANG else None,
                 condition_on_previous_text=False,
             )
->>>>>>> 6d88029f
         text = [segment.text for segment in segments]
 
         if not text:
